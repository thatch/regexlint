--- conflicted
+++ resolved
@@ -466,11 +466,7 @@
         existing_score = charclass_score(c)
         try:
             new_codes, negated = simplify_charclass(c.matching_character_codes,
-<<<<<<< HEAD
-                                                   reg.effective_flags & re.I)
-=======
                                                     reg.effective_flags & re.I)
->>>>>>> 63027b7b
         except WontOptimize:
             continue
         new_score = charclass_score(new_codes, negated)
